--- conflicted
+++ resolved
@@ -281,16 +281,10 @@
 			reset_time=$(grep -oPi 'GitHub rate limit exceeded. Resets at \K.*' "$stderr_file" || echo "")
 
 			# Mark this specific token as rate-limited
-<<<<<<< HEAD
 			mark_token_rate_limited "$token_id" "$retry_after" "$reset_time"
-
-			echo "🔄 Will try with a different token next time" >&2
-=======
-			mark_token_rate_limited "$token_id" "$retry_after" "$remaining_requests" "$reset_time"
 
 			echo "🔄 Retrying with a different token" >&2
 			fetch "$1"
->>>>>>> ea61da77
 		else
 			# Show the actual error for non-rate-limit failures
 			cat "$stderr_file" >&2
